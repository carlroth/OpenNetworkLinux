"""BaseInstall.py

Base classes for installers.
"""

import os, stat
import subprocess
import re
import tempfile
import logging
import StringIO
import parted
import yaml
import zipfile
import shutil

from InstallUtils import SubprocessMixin
from InstallUtils import MountContext, BlkidParser, PartedParser
from InstallUtils import ProcMountsParser

import onl.YamlUtils
from onl.sysconfig import sysconfig

try:
    PartedException = parted._ped.PartedException
<<<<<<< HEAD
except AttributeError:
    import _ped
    PartedException = _ped.PartedException
=======
    DiskException = parted._ped.DiskException
except AttributeError:
    import _ped
    PartedException = _ped.PartedException
    DiskException = _ped.DiskException
>>>>>>> b699cdbe

class Base:

    class installmeta:

        grub = False
        uboot = False

        def __init__(self,
                     installerConf=None,
                     machineConf=None,
                     platformConf=None,
                     grubEnv=None, ubootEnv=None):
            self.installerConf = installerConf
            self.machineConf = machineConf
            self.platformConf = platformConf
            self.grubEnv = grubEnv
            self.ubootEnv = ubootEnv

        def isOnie(self):
            if self.machineConf is None: return False
            plat = getattr(self.machineConf, 'onie_platform', None)
            return plat is not None


    def __init__(self,
                 machineConf=None, installerConf=None, platformConf=None,
                 grubEnv=None, ubootEnv=None,
                 force=False,
                 log=None):
        self.im = self.installmeta(installerConf=installerConf,
                                   machineConf=machineConf,
                                   platformConf=platformConf,
                                   grubEnv=grubEnv,
                                   ubootEnv = ubootEnv)
        self.log = log or logging.getLogger(self.__class__.__name__)

        self.force = force
        # unmount filesystems as needed

        self.device = None
        # target device, initialize this later

        self.minpart = None
        self.nextBlock = None
        # keep track of next partition/next block

        self.blkidParts = []
        # current scan of partitions and labels

        self.partedDevice = None
        self.partedDisk = None
        # parted state

        self.configArchive = None
        # backup of ONL-CONFIG during re-partitioning

        self.zf = None
        # zipfile handle to installer archive

    def run(self):
        self.log.error("not implemented")
        return 1

    def shutdown(self):
        zf, self.zf = self.zf, None
        if zf: zf.close()

    def installerCopy(self, basename, dst, optional=False):
        """Copy the file as-is, or get it from the installer zip."""

        src = os.path.join(self.im.installerConf.installer_dir, basename)
        if os.path.exists(src):
            self.copy2(src, dst)
            return

        if basename in self.zf.namelist():
            self.log.debug("+ unzip -p %s %s > %s",
                           self.im.installerConf.installer_zip, basename, dst)
            with self.zf.open(basename, "r") as rfd:
                with open(dst, "wb") as wfd:
                    shutil.copyfileobj(rfd, wfd)
            return

        if not optional:
            raise ValueError("missing installer file %s" % basename)

    def installerDd(self, basename, device):

        p = os.path.join(self.im.installerConf.installer_dir, basename)
        if os.path.exists(p):
            cmd = ('dd',
                   'if=' + basename,
                   'of=' + device,)
            self.check_call(cmd, vmode=self.V2)
            return

        if basename in self.zf.namelist():
            self.log.debug("+ unzip -p %s %s | dd of=%s",
                           self.im.installerConf.installer_zip, basename, device)
            with self.zf.open(basename, "r") as rfd:
                with open(device, "rb+") as wfd:
                    shutil.copyfileobj(rfd, wfd)
            return

        raise ValueError("cannot find file %s" % basename)

    def installerExists(self, basename):
        if basename in os.listdir(self.im.installerConf.installer_dir): return True
        if basename in self.zf.namelist(): return True
        return False

    def installSwi(self):

        files = os.listdir(self.im.installerConf.installer_dir) + self.zf.namelist()
        swis = [x for x in files if x.endswith('.swi')]
        if not swis:
            self.log.info("No ONL Software Image available for installation.")
            self.log.info("Post-install ZTN installation will be required.")
            return
        if len(swis) > 1:
            self.log.warn("Multiple SWIs found in installer: %s", " ".join(swis))
            return

        base = swis[0]

        self.log.info("Installing ONL Software Image (%s)...", base)
        dev = self.blkidParts['ONL-IMAGES']
        with MountContext(dev.device, log=self.log) as ctx:
            dst = os.path.join(ctx.dir, base)
            self.installerCopy(base, dst)

        return 0

    def backupConfig(self, dev):
        """Back up the ONL-CONFIG partition for later restore."""
        self.configArchive = tempfile.mktemp(prefix="onl-config-",
                                             suffix=".tar.gz")
        self.log.info("backing up ONL-CONFIG partition %s to %s",
                      dev, self.configArchive)
        with MountContext(dev, log=self.log) as ctx:
            self.log.debug("+ tar -zcf %s -C %s .",
                           self.configArchive, ctx.dir)
            pipe = subprocess.Popen(["tar", "-zcf", self.configArchive, ".",],
                                    cwd=ctx.dir)
            pipe.communicate()
            code = pipe.wait()
        if code:
            raise SystemExit("backup of ONL-CONFIG failed")

    def restoreConfig(self, dev):
        """Restore the saved ONL-CONFIG."""
        archive, self.configArchive = self.configArchive, None
        self.log.info("restoring ONL-CONFIG archive %s to %s",
                      archive, dev)
        with MountContext(dev, log=self.log) as ctx:
            self.log.debug("+ tar -zxf %s -C %s",
                           archive, ctx.dir)
            pipe = subprocess.Popen(["tar", "-zxf", archive,],
                                    cwd=ctx.dir)
            pipe.communicate()
            code = pipe.wait()
        if code:
            raise SystemExit("backup of ONL-CONFIG failed")
        self.unlink(archive)

    def deletePartitions(self):

        nextBlock = -1
        dirty = False
        for part in self.partedDisk.partitions:
            self.log.info("examining %s part %d",
                          self.partedDisk.device.path, part.number)
            if part.number < self.minpart:
                self.log.info("skip this part")
                nextBlock = max(part.geometry.start+part.geometry.length,
                                nextBlock)
            else:
                self.log.info("deleting this part")
                self.partedDisk.removePartition(part)
                dirty = True

        if dirty:
            self.partedDisk.commit()
            self.check_call(('partprobe', self.device,))

        if nextBlock > -1:
            self.nextBlock = nextBlock
        else:
            self.log.warn("no partitions, starting at block 1")

        return 0

    def partitionParted(self):
        """Build partitions according to the partition spec.

        XXX roth -- hopefully the GPT labels specified here
        work correctly (that is, are ignored) on an msdos label
        """

        constraint = self.partedDevice.optimalAlignedConstraint
        # default partition layout constraint

        devices = {}

        def _u2s(sz, u):
            """Convert to units of logical sectors."""
            bsz = sz * u
            bsz = bsz + self.partedDevice.sectorSize - 1
            return bsz / self.partedDevice.sectorSize

        def _align(spos):
            """Align this sector number."""
            sz = self.partedDevice.sectorSize
            psz = self.partedDevice.physicalSectorSize

            if type(psz) != int: return spos
            if psz <= sz: return spos
            if (psz % sz) != 0: return spos
            if psz > 1048576: return spos

            stride = psz / sz
            off = spos % stride
            off = stride - off
            off = off % stride

            spos += off
            return spos

        UNITS = {
            'GiB' : 1024 * 1024 * 1024,
            'G' : 1000 * 1000 * 1000,
            'MiB' : 1024 * 1024,
            'M' : 1000 * 1000,
            'KiB' : 1024,
            'K' : 1000,
        }

        for part in self.im.platformConf['installer']:

            label, partData = list(part.items())[0]
            if type(partData) == dict:
                sz, fmt = partData['='], partData.get('format', 'ext4')
            else:
                sz, fmt = partData, 'ext4'

            cnt = None
            nextBlock = self.nextBlock or 1
            minpart = self.minpart or 1
            for ul, ub in UNITS.items():
                if sz.endswith(ul):
                    cnt = _u2s(int(sz[:-len(ul)], 10), ub)
                    break
            if sz == '100%':
                cnt = self.partedDevice.getLength() - nextBlock
            if cnt is None:
                self.log.error("invalid size (no units) for %s: %s",
                               part, sz)
                return 1

            start = _align(nextBlock)
            end = start + cnt - 1
            if end <= self.partedDevice.getLength():
                self.log.info("Allocating %d sectors for %s",
                              cnt, label)
            else:
                self.log.warn("%s: start sector %d, end sector %d, max %d",
                              label, start, end,
                              self.partedDevice.getLength())
                self.log.error("invalid partition %s [%s] (too big)",
                               label, sz)
                return 1

            geom = parted.Geometry(device=self.partedDevice,
                                   start=start, length=end-start+1)
            fs = parted.FileSystem(type=fmt, geometry=geom)
            part = parted.Partition(disk=self.partedDisk,
                                    type=parted.PARTITION_NORMAL,
                                    fs=fs,
                                    geometry=geom)
            if self.partedDisk.type == 'gpt':
                part.getPedPartition().set_name(label)
            self.partedDisk.addPartition(part, constraint=constraint)
            self.partedDisk.commit()
            self.check_call(('partprobe', self.device,))

            if fmt == 'raw':
                self.log.info("Leaving %s (%s) unformatted (raw)",
                              part.path, label)
            else:
                self.log.info("Formatting %s (%s) as %s",
                              part.path, label, fmt)
                if fmt == 'msdos':
                    self.mkdosfs(part.path, label=label)
                elif fmt == 'ext4':
                    self.mke4fs(part.path, label=label, huge_file=False)
                elif fmt == 'ext2':
                    self.mke2fs(part.path, label=label)
                else:
                    self.mkfs(part.path, fstype=fmt)

            self.nextBlock, self.minpart = end+1, minpart+1

            devices[label] = part.path

            if label == 'ONL-CONFIG' and self.configArchive is not None:
                self.restoreConfig(part.path)

        self.blkidParts = BlkidParser(log=self.log.getChild("blkid"))
        # re-read the partitions

        return 0

    def installBootConfig(self):

        try:
            dev = self.blkidParts['ONL-BOOT']
        except IndexError as ex:
            self.log.warn("cannot find ONL-BOOT partition (maybe raw?) : %s", str(ex))
            return 1

        self.log.info("Installing boot-config to %s", dev.device)

        basename = 'boot-config'
        with MountContext(dev.device, log=self.log) as ctx:
            dst = os.path.join(ctx.dir, basename)
            self.installerCopy(basename, dst)
            with open(dst) as fd:
                buf = fd.read()

        ecf = buf.encode('base64', 'strict').strip()
        if self.im.grub and self.im.grubEnv is not None:
            setattr(self.im.grubEnv, 'boot_config_default', ecf)
        if self.im.uboot and self.im.ubootEnv is not None:
            setattr(self.im.ubootEnv, 'boot-config-default', ecf)

        return 0

    def installOnlConfig(self):

        try:
            dev = self.blkidParts['ONL-CONFIG']
        except IndexError as ex:
            self.log.warn("cannot find ONL-CONFIG partition : %s", str(ex))
            return 1

        with MountContext(dev.device, log=self.log) as ctx:
            for f in self.zf.namelist():
                d = 'config/'
                if f.startswith(d) and f != d:
                    dst = os.path.join(ctx.dir, os.path.basename(f))
                    if not os.path.exists(dst):
                        self.installerCopy(f, dst)

        return 0

    def assertUnmounted(self):
        """Make sure the install device does not have any active mounts."""
        pm = ProcMountsParser()
        for m in pm.mounts:
            if m.device.startswith(self.device):
                if not self.force:
                    self.log.error("mount %s on %s will be erased by install (try --force)",
                                   m.dir, m.device)
                    return 1
                else:
                    self.log.warn("unmounting %s from %s (--force)",
                                  m.dir, m.device)
                    try:
                        self.check_call(('umount', m.dir,))
                    except subprocess.CalledProcessError:
                        self.log.error("cannot unmount")
                        return 1

        return 0

GRUB_TPL = """\
serial %(serial)s
terminal_input serial
terminal_output serial
set timeout=5

menuentry %(boot_menu_entry)s {
  search --no-floppy --label --set=root ONL-BOOT
  echo 'Loading %(boot_loading_name)s ...'
  insmod gzio
  insmod part_msdos
  linux /%(kernel)s %(args)s onl_platform=%(platform)s
  initrd /%(platform)s.cpio.gz
}

# Menu entry to chainload ONIE
menuentry ONIE {
  search --no-floppy --label --set=root ONIE-BOOT
  echo 'Loading ONIE ...'
  chainloader +1
}
"""

class GrubInstaller(SubprocessMixin, Base):
    """Installer for grub-based systems (x86)."""

    class installmeta(Base.installmeta):
        grub = True

    def __init__(self, *args, **kwargs):
        Base.__init__(self, *args, **kwargs)

    def findGpt(self):
        self.blkidParts = BlkidParser(log=self.log.getChild("blkid"))

        deviceOrLabel = self.im.platformConf['grub']['device']
        if deviceOrLabel.startswith('/dev'):
            tgtDevice, tgtLabel = deviceOrLabel, None
        else:
            tgtDevice, tgtLabel = None, deviceOrLabel

        # enumerate labeled partitions to try to identify
        # the boot device
        for part in self.blkidParts:
            dev, partno = part.splitDev()
            if tgtLabel is not None and tgtLabel == part.label:
                if not len(partno):
                    self.log.error("cannot use whole disk")
                    return 1
                if self.device is None:
                    self.device = dev
                else:
                    self.log.error("found multiple devices: %s, %s",
                                   dev, self.device)
                    return 1
            elif tgtDevice is not None and tgtDevice == dev:
                if not len(partno):
                    self.log.error("cannot use whole disk")
                    return 1
                if self.device is None:
                    self.device = dev
                else:
                    self.log.error("found multiple devices: %s, %s",
                                   dev, self.device)
                    return 1
        if self.device is None:
            self.log.error("cannot find an install device")
            return 1

        code = self.assertUnmounted()
        if code: return code

        # optionally back up a config partition
        # if it's on the boot device
        for part in self.blkidParts:
            dev, partno = part.splitDev()
            if dev == self.device and part.label == 'ONL-CONFIG':
                self.backupConfig(part.device)

        self.partedDevice = parted.getDevice(self.device)
        self.partedDisk = parted.newDisk(self.partedDevice)

        # enumerate the partitions that will stay and go
        minpart = -1
        for part in self.partedDisk.partitions:

            if part.getFlag(parted.PARTITION_HIDDEN):
                minpart = max(minpart, part.number+1)
                continue

            # else, the partition should exist
            blkidParts = [x for x in self.blkidParts if x.device == part.path]
            if not blkidParts:
                self.log.warn("cannot identify partition %s", part)
                continue

            blkidPart = blkidParts[0]
            if not blkidPart.isOnieReserved(): continue

            # else, check the GPT label for reserved-ness
            if (part.name
                and ('GRUB' in part.name
                     or 'ONIE-BOOT' in part.name
                     or 'DIAG' in part.name)):
                minpart = max(minpart, part.number+1)

        if minpart < 0:
            self.log.error("cannot find an install partition")
            return 1
        self.minpart = minpart

        return 0

    def installLoader(self):

        ctx = {}

        kernel = self.im.platformConf['grub']['kernel']
        ctx['kernel'] = kernel['='] if type(kernel) == dict else kernel
        ctx['args'] = self.im.platformConf['grub']['args']
        ctx['platform'] = self.im.installerConf.installer_platform
        ctx['serial'] = self.im.platformConf['grub']['serial']

        ctx['boot_menu_entry'] = sysconfig.installer.menu_name
        ctx['boot_loading_name'] = sysconfig.installer.os_name

        kernels = []

        for f in set(os.listdir(self.im.installerConf.installer_dir) + self.zf.namelist()):
            if 'kernel' in f:
                kernels.append(f)

        initrd = None
        for f in set(os.listdir(self.im.installerConf.installer_dir) + self.zf.namelist()):
            for i in sysconfig.installer.grub:
                if f == i:
                    initrd = i
                    break

        cf = GRUB_TPL % ctx

        self.log.info("Installing kernel")
        dev = self.blkidParts['ONL-BOOT']

        with MountContext(dev.device, log=self.log) as ctx:
            def _cp(b, dstname=None):
                if dstname is None:
                    dstname = b
                dst = os.path.join(ctx.dir, dstname)
                self.installerCopy(b, dst, optional=True)
            [_cp(e) for e in kernels]
            _cp(initrd, "%s.cpio.gz" % self.im.installerConf.installer_platform)
            d = os.path.join(ctx.dir, "grub")
            self.makedirs(d)
            dst = os.path.join(ctx.dir, 'grub/grub.cfg')
            with open(dst, "w") as fd:
                fd.write(cf)

        return 0

    def installGrub(self):
        self.log.info("Installing GRUB to %s", self.partedDevice.path)
        self.im.grubEnv.install(self.partedDevice.path)
        return 0

    def installGpt(self):

        code = self.findGpt()
        if code: return code

        self.log.info("Installing to %s starting at partition %d",
                      self.device, self.minpart)

        self.log.info("disk is %s", self.partedDevice.path)

        self.log.info("found %s partitions (bsz %s, lbsz %s)",
                      self.partedDisk.type,
                      self.partedDevice.sectorSize,
                      self.partedDevice.physicalSectorSize)
        if self.partedDisk.type != 'gpt':
            self.log.error("not a GPT partition table")
            return 1
        if self.partedDevice.sectorSize != 512:
            self.log.warn("invalid logical block size, expected 512")
        if self.partedDevice.physicalSectorSize != 512:
            self.log.warn("invalid physical block size, expected 512")

        self.log.info("found a disk with %d blocks",
                      self.partedDevice.getLength())

        code = self.deletePartitions()
        if code: return code

        self.log.info("next usable block is %s", self.nextBlock)

        code = self.partitionParted()
        if code: return code

        # once we assign the ONL-BOOT partition,
        # we can re-target the grub environment
        dev = self.blkidParts['ONL-BOOT']
        self.im.grubEnv.__dict__['bootPart'] = dev.device
        self.im.grubEnv.__dict__['bootDir'] = None

        # get a handle to the installer zip
        p = os.path.join(self.im.installerConf.installer_dir,
                         self.im.installerConf.installer_zip)
        self.zf = zipfile.ZipFile(p)

        code = self.installSwi()
        if code: return code

        code = self.installLoader()
        if code: return code

        code = self.installBootConfig()
        if code: return code

        code = self.installOnlConfig()
        if code: return code

        code = self.installGrub()
        if code: return code

        self.log.info("ONL loader install successful.")
        self.log.info("GRUB installation is required next.")

        return 0

    def run(self):
        if 'grub' not in self.im.platformConf:
            self.log.error("platform config is missing a GRUB section")
            return 1
        label = self.im.platformConf['grub'].get('label', None)
        if label != 'gpt':
            self.log.error("invalid GRUB label in platform config: %s", label)
            return 1
        return self.installGpt()

    def shutdown(self):
        Base.shutdown(self)

class UbootInstaller(SubprocessMixin, Base):

    class installmeta(Base.installmeta):

        uboot = True

        def getDevice(self):
            loader = self.platformConf.get('loader', {})
            dev = loader.get('device', None)
            return dev

        def str_bootcmd(self):
            cmds = []
            cmds.append("setenv onl_loadaddr 0x%x"
                       % self.platformConf['loader']['loadaddr'])
            cmds.append("setenv onl_platform %s"
                       % self.installerConf.installer_platform)
            itb = "%s.itb" % self.installerConf.installer_platform
            cmds.append("setenv onl_itb %s" % itb)
            for item in self.platformConf['loader']['setenv']:
                k, v = list(item.items())[0]
                cmds.append("setenv %s %s" % (k, v,))
            cmds.extend(self.platformConf['loader']['nos_bootcmds'])
            return "; ".join(cmds)

    def __init__(self, *args, **kwargs):
        Base.__init__(self, *args, **kwargs)

        self.device = self.im.getDevice()

        self.rawLoaderDevice = None
        # set to a partition device for raw loader install,
        # default to None for FS-based install

    def maybeCreateLabel(self):
        """Set up an msdos label."""

        self.partedDevice = parted.getDevice(self.device)
        try:
            self.partedDisk = parted.newDisk(self.partedDevice)
            if self.partedDisk.type == 'msdos':
                self.log.info("disk %s is already msdos", self.device)
                return 0
            self.log.warn("disk %s has wrong label %s",
                          self.device, self.partedDisk.type)
<<<<<<< HEAD
        except PartedException as ex:
=======
        except (DiskException, PartedException) as ex:
>>>>>>> b699cdbe
            self.log.error("cannot get partition table from %s: %s",
                           self.device, str(ex))
        except Exception:
            self.log.exception("cannot get partition table from %s",
                               self.device)
<<<<<<< HEAD
=======

        self.log.info("clobbering disk label on %s", self.device)
        self.partedDevice.clobber()
>>>>>>> b699cdbe

        self.log.info("creating msdos label on %s", self.device)
        self.partedDisk = parted.freshDisk(self.partedDevice, 'msdos')

        return 0

    def findMsdos(self):
        """Backup any existing data.

        The GPT version of this function is more tricky since it needs
        to save some of the partitions. Here with and msdos label that
        is on a different block device from u-boot or ONIE, we don't
        really care.
        """

        # optionally back up a config partition
        # if it's on the boot device
        for part in self.blkidParts:
            dev, partno = part.splitDev()
            if dev == self.device and part.label == 'ONL-CONFIG':
                self.backupConfig(part.device)

        self.minPart = -1
        # default, delete all partitions
        # XXX roth -- tweak this if we intent to save e.g.
        # a diag partition from the vendor

        return 0

    def installLoader(self):

        loaderBasename = None
        for c in sysconfig.installer.fit:
            if self.installerExists(c):
                loaderBasename = c
                break

        if not loaderBasename:
            self.log.error("The platform loader file is missing.")
            return 1

        self.log.info("Installing the ONL loader from %s...", loaderBasename)

        if self.rawLoaderDevice is not None:
            self.log.info("Installing ONL loader %s --> %s...",
                          loaderBasename, self.rawLoaderDevice)
            self.installerDd(loaderBasename, self.rawLoaderDevice)
            return 0

        dev = self.blkidParts['ONL-BOOT']
        self.log.info("Installing ONL loader %s --> %s:%s...",
                      loaderBasename, dev.device, loaderBasename)
        with MountContext(dev.device, log=self.log) as ctx:
            dst = os.path.join(ctx.dir, "%s.itb" % self.im.installerConf.installer_platform)
            self.installerCopy(loaderBasename, dst)

        return 0

    def installUbootEnv(self):

        # Special access instructions for initrd
        off = getattr(self.im.installerConf, 'initrd_offset', None)
        if off is not None:
            if self.rawLoaderDevice is not None:
                a = self.rawLoaderDevice
            else:
                a = self.im.installerConf.initrd_archive
            s = int(self.im.installerConf.initrd_offset)
            e = s + int(self.im.installerConf.initrd_size) - 1
            self.im.ubootEnv.onl_installer_initrd = ("%s:%x:%x" % (a, s, e,))
        else:
            try:
                del self.im.installerConf.onl_installer_initrd
            except AttributeError:
                pass

        if self.im.isOnie():
            self.log.info("Setting ONIE nos_bootcmd to boot ONL")
            self.im.ubootEnv.nos_bootcmd = self.im.str_bootcmd()
        else:
            self.log.warn("U-boot boot setting is not changed")

        return 0

    def installUboot(self):

        if self.device is None:
            self.log.error("missing block device YAML config")
            return 1
        st = os.stat(self.device)
        if not stat.S_ISBLK(st[stat.ST_MODE]):
            self.log.error("not a block device: %s", self.device)
            return 1

        code = self.assertUnmounted()
        if code: return code

        code = self.maybeCreateLabel()
        if code: return code

        self.log.info("Installing to %s", self.device)

        self.log.info("found %s partitions (bsz %s, lbsz %s)",
                      self.partedDisk.type,
                      self.partedDevice.sectorSize,
                      self.partedDevice.physicalSectorSize)
        if self.partedDisk.type != 'msdos':
            self.log.error("not an MSDOS partition table")
            return 1
        if self.partedDevice.sectorSize != 512:
            self.log.warn("invalid logical block size, expected 512")
        if self.partedDevice.physicalSectorSize != 512:
            self.log.warn("invalid physical block size, expected 512")

        self.log.info("found a disk with %d blocks",
                      self.partedDevice.getLength())

        code = self.findMsdos()
        if code: return code

        code = self.deletePartitions()
        if code: return code

        self.log.info("next usable block is %s", self.nextBlock)

        code = self.partitionParted()
        if code: return code

        # compute the path to the raw loader partition,
        # if indicated by the configuration

        self.rawLoaderDevice = None
        for item in self.im.platformConf['installer']:
            partIdx, partData = list(item.items())[0]
            label, part = list(partData.items())[0]
            if label == 'ONL-BOOT' and part['format'] == 'raw':
                self.rawLoaderDevice = self.device + str(partIdx+1)
                break

        # get a handle to the installer zip
        p = os.path.join(self.im.installerConf.installer_dir,
                         self.im.installerConf.installer_zip)
        self.zf = zipfile.ZipFile(p)

        code = self.installSwi()
        if code: return code

        code = self.installLoader()
        if code: return code

        if self.rawLoaderDevice is None:
            code = self.installBootConfig()
            if code: return code
        else:
            self.log.info("ONL-BOOT is a raw partition (%s), skipping boot-config",
                          self.rawLoaderDevice)


        code = self.installOnlConfig()
        if code: return code

        self.log.info("syncing block devices")
        self.check_call(('sync',))
        # XXX roth probably not needed

        code = self.installUbootEnv()
        if code: return code

        return 0

    def run(self):

        if 'flat_image_tree' not in self.im.platformConf:
            self.log.error("platform config is missing a FIT section")
            return 1

        return self.installUboot()

    def shutdown(self):
        Base.shutdown(self)<|MERGE_RESOLUTION|>--- conflicted
+++ resolved
@@ -23,17 +23,11 @@
 
 try:
     PartedException = parted._ped.PartedException
-<<<<<<< HEAD
-except AttributeError:
-    import _ped
-    PartedException = _ped.PartedException
-=======
     DiskException = parted._ped.DiskException
 except AttributeError:
     import _ped
     PartedException = _ped.PartedException
     DiskException = _ped.DiskException
->>>>>>> b699cdbe
 
 class Base:
 
@@ -697,22 +691,15 @@
                 return 0
             self.log.warn("disk %s has wrong label %s",
                           self.device, self.partedDisk.type)
-<<<<<<< HEAD
-        except PartedException as ex:
-=======
         except (DiskException, PartedException) as ex:
->>>>>>> b699cdbe
             self.log.error("cannot get partition table from %s: %s",
                            self.device, str(ex))
         except Exception:
             self.log.exception("cannot get partition table from %s",
                                self.device)
-<<<<<<< HEAD
-=======
 
         self.log.info("clobbering disk label on %s", self.device)
         self.partedDevice.clobber()
->>>>>>> b699cdbe
 
         self.log.info("creating msdos label on %s", self.device)
         self.partedDisk = parted.freshDisk(self.partedDevice, 'msdos')
