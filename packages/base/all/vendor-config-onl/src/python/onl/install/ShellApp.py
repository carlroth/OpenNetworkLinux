--- conflicted
+++ resolved
@@ -87,19 +87,13 @@
         app.shutdown()
         sys.exit(code)
 
-<<<<<<< HEAD
 class OnieBootContext:
     """XXX  roth -- overlap with onl.install.ShellApp.Onie,
     also with onl.install.App.OnieHelper from system-upgrade branch...
-=======
-class Onie(AppBase):
-    """Application shell that uses the ONIE runtime."""
->>>>>>> d1151340
 
     XXX roth -- refactor all three bits of code here
     """
 
-<<<<<<< HEAD
     def __init__(self, log=None):
         self.log = log or logging.getLogger(self.__class__.__name__)
 
@@ -109,12 +103,6 @@
         self.ictx = self.mctx = self.fctx = None
 
     def __enter__(self):
-=======
-    UNMOUNT = True
-    # default, unmount directories once the initrd is extracted
-
-    def run(self):
->>>>>>> d1151340
 
         self.pm = ProcMountsParser()
         self.blkid = BlkidParser(log=self.log.getChild("blkid"))
@@ -141,16 +129,16 @@
                 self.log.debug("found ONIE boot mounted at %s", parts[0].dir)
                 initrd = _g(parts[0].dir)
                 if initrd is None:
-<<<<<<< HEAD
-                    raise ValueError("cannot find ONIE initrd on %s" % onieDir)
+                    raise ValueError("cannot find ONIE initrd on %s" % parts[0].dir)
                 self.log.debug("found ONIE initrd at %s", initrd)
                 with InitrdContext(initrd=initrd, log=self.log) as self.ictx:
                     self.initrd = initrd
                     self.ictx.detach()
                     return self
 
+            # else, try to mount the directory containing the initrd
             with MountContext(dev, log=self.log) as self.mctx:
-                initrd = _g(ctx.dir)
+                initrd = _g(self.dctx.dir)
                 if initrd is None:
                     raise ValueError("cannot find ONIE initrd on %s" % dev)
                 self.log.debug("found ONIE initrd at %s", initrd)
@@ -159,27 +147,6 @@
                     self.mctx.detach()
                     self.ictx.detach()
                     return self
-=======
-                    self.log.warn("cannot find ONIE initrd on %s", parts[0].dir)
-                else:
-                    self.onieDir = parts[0].dir
-                    self.log.debug("found ONIE initrd at %s", initrd)
-                    return self._runInitrdShell(initrd)
-
-            # else, try to mount the directory containing the initrd
-            with MountContext(dev, log=self.log) as self.dctx:
-                initrd = _g(self.dctx.dir)
-                if initrd is None:
-                    self.log.warn("cannot find ONIE initrd on %s", dev)
-                else:
-                    self.log.debug("found ONIE initrd at %s", initrd)
-                    try:
-                        return self._runInitrdShell(initrd)
-                    finally:
-                        if not self.UMOUNT:
-                            self.onieDir = self.dctx.hostDir
-                            self.dctx.detach()
->>>>>>> d1151340
 
             raise ValueError("cannot find an ONIE initrd")
 
