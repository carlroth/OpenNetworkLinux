#!/usr/bin/python
############################################################
# <bsn.cl fy=2013 v=none>
#
#        Copyright 2013, 2014 BigSwitch Networks, Inc.
#
#
#
# </bsn.cl>
############################################################

import pprint
import json
import os, sys
import re
import yaml
import onl.YamlUtils
import subprocess
import platform
import ast

class OnlInfoObject(object):
    DEFAULT_INDENT="    "

    def __init__(self, d, klass=None):
        self._data = d
        if klass:
            for (m,n) in klass.__dict__.iteritems():
                if m == m.upper():
                    setattr(self, m, None)

                for (k,v) in d.iteritems():
                    for (m,n) in klass.__dict__.iteritems():
                        if n == k:
                            setattr(self, m, v);
                            break

    def __getattr__(self, name):
        if name in self._data:
            return self._data[name]
        else:
            return None

    def __str__(self, indent=DEFAULT_INDENT):
        """String representation of the information container."""
        return OnlInfoObject.string(self._data, indent)

    def update(self, d):
        self._data.update(d)

    @staticmethod
    def string(d, indent=DEFAULT_INDENT):
        return "\n".join( sorted("%s%s: %s" % (indent,k,v) for k,v in d.iteritems() if not k.startswith('_') and d[k] is not None and k != 'CRC'))


############################################################
#
# System-specific information keys.
# These represent information about a particular box.
#
############################################################

class OnieInfo(object):
    PRODUCT_NAME='Product Name'
    PART_NUMBER='Part Number'
    SERIAL_NUMBER='Serial Number'
    MAC_ADDRESS='MAC'
    MAC_RANGE='MAC Range'
    MANUFACTURER='Manufacturer'
    MANUFACTURE_DATE='Manufacture Date'
    VENDOR='Vendor'
    PLATFORM_NAME='Platform Name'
    DEVICE_VERSION='Device Version'
    LABEL_REVISION='Label Revision'
    COUNTRY_CODE='Country Code'
    DIAG_VERSION='Diag Version'
    SERVICE_TAG='Service Tag'
    ONIE_VERSION='ONIE Version'
    oids = {
        PRODUCT_NAME         : '.1',
        PART_NUMBER          : '.2',
        SERIAL_NUMBER        : '.3',
        MAC_ADDRESS          : '.4',
        MAC_RANGE            : '.5',
        MANUFACTURER         : '.6',
        MANUFACTURE_DATE     : '.7',
        VENDOR               : '.8',
        PLATFORM_NAME        : '.9',
        DEVICE_VERSION       : '.10',
        LABEL_REVISION       : '.11',
        COUNTRY_CODE         : '.12',
        DIAG_VERSION         : '.13',
        SERVICE_TAG          : '.14',
        ONIE_VERSION         : '.15',
        }


class PlatformInfo(object):
    CPLD_VERSIONS='CPLD Versions'


############################################################
#
# ONL Platform Base
# Baseclass for all OnlPlatform objects.
#
############################################################
class OnlPlatformBase(object):

    CONFIG_DIR='/lib/platform-config'
    CURRENT_DIR=os.path.join(CONFIG_DIR, 'current')

    CONFIG_DEFAULT_GRUB = "/lib/vendor-config/onl/platform-config-defaults-x86-64.yml"
    CONFIG_DEFAULT_UBOOT = "/lib/vendor-config/onl/platform-config-defaults-uboot.yml"

    def __init__(self):
        self.add_info_json("onie_info", "%s/onie-info.json" % self.basedir_onl(), OnieInfo,
                           required=False)
        self.add_info_json("platform_info", "%s/platform-info.json" % self.basedir_onl(), PlatformInfo,
                           required=False)

        if hasattr(self, "platform_info"):
            self.platform_info.update(self.dmi_versions())
        else:
            self.add_info_dict("platform_info", self.dmi_versions())

        # Find the base platform config
        if self.platform().startswith('x86-64'):
            y1 = self.CONFIG_DEFAULT_GRUB
        elif self.platform().startswith('powerpc'):
            y1 = self.CONFIG_DEFAULT_UBOOT
        elif self.platform().startswith('arm'):
            y1 = self.CONFIG_DEFAULT_UBOOT
        else:
            y1 = None

        # Find and load the platform config yaml file
        y2 = os.path.join(self.basedir_onl(), "%s.yml" % self.platform())
        if os.path.exists(y1) and os.path.exists(y2):
            self.platform_config = onl.YamlUtils.merge(y1, y2)
            if self.platform() in self.platform_config:
                self.platform_config = self.platform_config[self.platform()]
        elif os.path.exists(y2):
            with open(y2) as fd:
                self.platform_config = yaml.load(fd)
            if self.platform() in self.platform_config:
                self.platform_config = self.platform_config[self.platform()]
        elif os.path.exists(y1):
            with open(y1) as fd:
                self.platform_config = yaml.load(fd)
            if 'default' in self.platform_config:
                self.platform_config = self.platform_config['default']
        else:
            self.platform_config = {}


    def add_info_dict(self, name, d, klass=None):
        setattr(self, name, OnlInfoObject(d, klass))

    def add_info_json(self, name, f, klass=None, required=True):
        if os.path.exists(f):
            try:
                d = json.load(file(f))
                self.add_info_dict(name, d, klass)
            except ValueError, e:
                if required:
                    raise e
                self.add_info_dict(name, {}, klass)
        elif required:
            raise RuntimeError("A required system file (%s) is missing." % f)



    def load_configs(self, reload=False):
        if reload or hasattr(self, 'configs') is False:
            self.configs = {}
            for subsys in os.listdir(self.basedir()):
                cpath = os.path.join(self.basedir(), subsys, "configs")
                if os.path.isdir(cpath):
                    for config in os.listdir(cpath):
                        with file(os.path.join(cpath, config)) as f:
                            if not subsys in self.configs:
                                self.configs[subsys] = {}
                            self.configs[subsys][config] = json.load(f)

    def basedir(self, *args):
        return os.path.join(self.CONFIG_DIR, self.platform(), *args)

    def basedir_onl(self, *args):
        return self.basedir('onl', *args)

    def baseconfig(self):
        return True

    def insmod(self, module, required=True, params={}):
        #
        # Search for modules in this order:
        #
        # 1. Fully qualified platform name
        #    /lib/modules/<kernel>/onl/<vendor>/<platform-name>
        # 2. Basename
        #    /lib/modules/<kernel>/onl/<vendor>/<basename>
        # 3. Vendor common
        #    /lib/modules/<kernel>/onl/<vendor>/common
        # 4. ONL common
        #    /lib/modules/<kernel>/onl/onl/common
        # 5. ONL Top-Level
        #    /lib/modules/<kernel>/onl
        # 5. Kernel Top-level
        #    /lib/modules/<kernel>
        #

        kdir = "/lib/modules/%s" % os.uname()[2]
        basename = "-".join(self.PLATFORM.split('-')[:-1])
        odir = "%s/onl" % kdir
        vdir = "%s/%s" % (odir, self.MANUFACTURER.lower())
        bdir = "%s/%s" % (vdir, basename)
        pdir = "%s/%s" % (vdir, self.PLATFORM)

        searchdirs = [ os.path.join(vdir, self.PLATFORM),
                       os.path.join(vdir, basename),
                       os.path.join(vdir, "common"),
                       os.path.join(odir, "onl", "common"),
                       odir,
                       kdir,
                       ]

        for d in searchdirs:
            for e in [ ".ko", "" ]:
                path = os.path.join(d, "%s%s" % (module, e))
                if os.path.exists(path):
                    cmd = "insmod %s %s" % (path, " ".join([ "%s=%s" % (k,v) for (k,v) in params.iteritems() ]))
                    subprocess.check_call(cmd, shell=True);
                    return True

        if required:
            raise RuntimeError("kernel module %s could not be found." % (module))
        else:
            return False

    def insmod_platform(self):
        kv = os.uname()[2]
        # Insert all modules in the platform module directories
        directories = [ self.PLATFORM,
                        '-'.join(self.PLATFORM.split('-')[:-1]) ]

        for subdir in directories:
            d = "/lib/modules/%s/onl/%s/%s" % (kv,
                                               self.MANUFACTURER.lower(),
                                               subdir)
            if os.path.isdir(d):
                for f in os.listdir(d):
                    if f.endswith(".ko"):
                        self.insmod(f)

    def onie_machine_get(self):
        mc = self.basedir_onl("etc/onie/machine.json")
        if not os.path.exists(mc):
            data = {}
            mcconf = subprocess.check_output("""onie-shell -c "IFS=; . /etc/machine*.conf; set | egrep ^onie_.*=" """, shell=True)
            for entry in mcconf.split():
                (k,e,v) = entry.partition('=')
                if v and (v.startswith("'") or v.startswith('"')):
                    v = ast.literal_eval(v)
                if e:
                    data[k] = v

            if not os.path.exists(os.path.dirname(mc)):
                os.makedirs(os.path.dirname(mc))

            with open(mc, "w") as f:
                f.write(json.dumps(data, indent=2))
        else:
            data = json.load(open(mc))

        return data

    ONIE_EEPROM_JSON='etc/onie/eeprom.json'

    def onie_syseeprom_get(self):
        se = self.basedir_onl(self.ONIE_EEPROM_JSON)
        if not os.path.exists(se):
            data = {}
            extensions = []
            syseeprom = subprocess.check_output("""onie-shell -c onie-syseeprom""", shell=True)
            e = re.compile(r'(.*?) (0x[0-9a-fA-F][0-9a-fA-F])[ ]+(\d+) (.*)')
            for line in syseeprom.split('\n'):
                m = e.match(line)
                if m:
                    value = m.groups(0)[3]
                    code = m.groups(0)[1].lower()
                    if code == '0xfd':
                        extensions.append(value)
                    else:
                        data[code] = value
            if len(extensions):
                data['0xfd'] = extensions

            self.onie_syseeprom_set(data)
        else:
            data = json.load(open(se))
        return data

    def onie_syseeprom_set(self, data):
        se = self.basedir_onl(self.ONIE_EEPROM_JSON)
        if not os.path.exists(os.path.dirname(se)):
            os.makedirs(os.path.dirname(se))

        with open(se, "w") as f:
            f.write(json.dumps(data, indent=2))


    def platform(self):
        return self.PLATFORM

    def baseplatform(self):
        p = self.platform()
        p = re.sub(r'-r\d$', '', p)
        return p

    def description(self):
        return "%s %s" % (self.MANUFACTURER, self.MODEL)

    def serialnumber(self):
        return self.onie_info.SERIAL_NUMBER

    def hw_description(self):
        return "%s (%s)" % (self.onie_info.PRODUCT_NAME,
                            self.onie_info.PART_NUMBER)


    # ONL Platform Information Tree
    def platform_info_oid(self):
        return "1.3.6.1.4.1.42623.1.1"

    # ONL Platform Information General Tree
    def platform_info_general_oid(self):
        return self.platform_info_oid() + ".1"

    # ONL Platform Information General Sys Tree
    def platform_info_general_sys_oid(self):
        return self.platform_info_general_oid() + ".1"

    # ONL Platform Information Vendor Tree
    def platform_info_vendor_oid(self):
        return self.platform_info_oid() + ".2"

    def sys_oid_platform(self):
        raise Exception("sys_oid_platform() is not set.")

    def sys_object_id(self):
        return "%s.%s%s" % (self.platform_info_vendor_oid(), self.PRIVATE_ENTERPRISE_NUMBER, self.SYS_OBJECT_ID)

    def onie_version(self):
        return self.onie_info.ONIE_VERSION

    def firmware_version(self):
        return self.platform_info.CPLD_VERSIONS

    def dmi_versions(self):
        rv = {}
        arches = [ 'x86_64' ]
        if platform.machine() in arches:
            try:
                import dmidecode
                fields = [
                    {
                        'name': 'DMI BIOS Version',
                        'subsystem': dmidecode.bios,
                        'dmi_type' : 0,
                        'key' : 'Version',
                    },

                    {
                        'name': 'DMI System Version',
                        'subsystem': dmidecode.system,
                        'dmi_type' : 1,
                        'key' : 'Version',
                    },
                ]
                # Todo -- disable dmidecode library warnings to stderr
                # or figure out how to clear the warning log in the decode module.
                for field in fields:
                    for v in field['subsystem']().values():
                        if type(v) is dict and v['dmi_type'] == field['dmi_type']:
                            rv[field['name']] = v['data'][field['key']]
            except:
                pass
            finally:
                if 'dmidecodemod' in sys.modules:
                    sys.modules['dmidecodemod'].clear_warnings()
        return rv

    def upgrade_manifest(self, type_, override_dir=None):
        if override_dir:
            m = os.path.join(override_dir, "manifest.json")
        else:
            m = os.path.join(self.basedir_onl(), "upgrade", type_, "manifest.json")

        if os.path.exists(m):
            return (os.path.dirname(m), m, json.load(file(m)))
        else:
            return (None, None, None)


    def new_device(self, driver, addr, bus, devdir):
        if not os.path.exists(os.path.join(bus, devdir)):
            try:
                with open("%s/new_device" % bus, "w") as f:
                    f.write("%s 0x%x\n" % (driver, addr))
            except Exception, e:
                print "Unexpected error initialize device %s:0x%x:%s: %s" % (driver, addr, bus, e)
        else:
            print("Device %s:%x:%s already exists." % (driver, addr, bus))

    def new_devices(self, new_device_list):
        for (driver, addr, bus, devdir) in new_device_list:
            self.new_device(driver, addr, bus, devdir)

    def new_i2c_device(self, driver, addr, bus_number):
        bus = '/sys/bus/i2c/devices/i2c-%d' % bus_number
        devdir = "%d-%4.4x" % (bus_number, addr)
        return self.new_device(driver, addr, bus, devdir)

    def new_i2c_devices(self, new_device_list):
        for (driver, addr, bus_number) in new_device_list:
            self.new_i2c_device(driver, addr, bus_number)

    def ifnumber(self):
        # The default assumption for any platform
        # is ma1 and lo
        return 2

    def environment(self, fmt='user'):
        if fmt not in [ 'user', 'yaml', 'dict', 'json' ]:
            raise ValueError("Unsupported format '%s'" % fmt)

        if fmt == 'user':
            return subprocess.check_output(['/bin/onlpd', '-r'])
        else:
            yamlstr = subprocess.check_output(['/bin/onlpd', '-r', '-y'])
            if fmt == 'yaml':
                return yamlstr
            else:
                data = yaml.load(yamlstr)
                if fmt == 'json':
                    return json.dumps(data, indent=2)
                else:
                    return data

    def __str__(self):
        s = """Model: %s
Manufacturer: %s
Ports: %s (%s)
Platform Revision: %s
System Object Id: %s
System Information:
%s
%s
""" % (
            self.MODEL,
            self.MANUFACTURER,
            self.PORT_COUNT,
            self.PORT_CONFIG,
            self.PLATFORM.split('-')[-1],
            self.sys_object_id(),
            str(self.onie_info),
            str(self.platform_info),
            )


        if hasattr(self, 'warning'):
            s += """

Warning: %s

""" % (self.warning())
        return s


class OnlPlatformPortConfig_48x1_4x10(object):
    PORT_COUNT=52
    PORT_CONFIG="48x1 + 4x10"

class OnlPlatformPortConfig_48x1_2x10(object):
    PORT_COUNT=50
    PORT_CONFIG="48x1 + 2x10"

class OnlPlatformPortConfig_48x10_4x40(object):
    PORT_COUNT=52
    PORT_CONFIG="48x10 + 4x40"

class OnlPlatformPortConfig_48x10_6x40(object):
    PORT_COUNT=54
    PORT_CONFIG="48x10 + 6x40"

class OnlPlatformPortConfig_48x10_4x100(object):
    PORT_COUNT=52
    PORT_CONFIG="48x10 + 4x100"

class OnlPlatformPortConfig_48x25_6x100(object):
    PORT_COUNT=54
    PORT_CONFIG="48x25 + 6x100"

class OnlPlatformPortConfig_48x25_8x100(object):
    PORT_COUNT=56
    PORT_CONFIG="48x25 + 8x100"

class OnlPlatformPortConfig_48x25_4x100_2x200(object):
    PORT_COUNT=54
    PORT_CONFIG="48x25 + 4x100 + 2x200"

class OnlPlatformPortConfig_32x40(object):
    PORT_COUNT=32
    PORT_CONFIG="32x40"

class OnlPlatformPortConfig_64x40(object):
    PORT_COUNT=64
    PORT_CONFIG="64x40"

class OnlPlatformPortConfig_32x100(object):
    PORT_COUNT=32
    PORT_CONFIG="32x100"

class OnlPlatformPortConfig_64x100(object):
    PORT_COUNT=64
    PORT_CONFIG="64x100"

class OnlPlatformPortConfig_80x100(object):
    PORT_COUNT=80
    PORT_CONFIG="80x100"

class OnlPlatformPortConfig_128x100(object):
    PORT_COUNT=128
    PORT_CONFIG="128x100"

class OnlPlatformPortConfig_24x1_4x10(object):
    PORT_COUNT=28
    PORT_CONFIG="24x1 + 4x10"

class OnlPlatformPortConfig_8x1_8x10(object):
    PORT_COUNT=16
    PORT_CONFIG="8x1 + 8x10"

class OnlPlatformPortConfig_48x10_6x100(object):
    PORT_COUNT=54
    PORT_CONFIG="48x10 + 6x100"

class OnlPlatformPortConfig_12x10_3x100(object):
    PORT_COUNT=15
    PORT_CONFIG="12x10 + 3x100"

class OnlPlatformPortConfig_12x25_3x100(object):
    PORT_COUNT=15
    PORT_CONFIG="12x25 + 3x100"

class OnlPlatformPortConfig_24x10_2x100(object):
    PORT_COUNT=26
    PORT_CONFIG="24x10 + 2x100"

class OnlPlatformPortConfig_24x25_4x100(object):
    PORT_COUNT=28
    PORT_CONFIG="24x25 + 4x100"

class OnlPlatformPortConfig_20x100(object):
    PORT_COUNT=20
    PORT_CONFIG="20x100"

class OnlPlatformPortConfig_16x10_8x25_2x100(object):
    PORT_COUNT=26
    PORT_CONFIG="16x10 + 8x25 + 2x100"

class OnlPlatformPortConfig_46x10_6x100(object):
    PORT_COUNT=52
<<<<<<< HEAD
    PORT_CONFIG="46x10 + 6x100"

class OnlPlatformPortConfig_20x10_4x25_3x100(object):
    PORT_COUNT=27
    PORT_CONFIG="20x10 + 4x25 + 3x100"
=======
    PORT_CONFIG="46x10 + 6x100"
>>>>>>> 8ed833fb
<|MERGE_RESOLUTION|>--- conflicted
+++ resolved
@@ -572,12 +572,8 @@
 
 class OnlPlatformPortConfig_46x10_6x100(object):
     PORT_COUNT=52
-<<<<<<< HEAD
     PORT_CONFIG="46x10 + 6x100"
 
 class OnlPlatformPortConfig_20x10_4x25_3x100(object):
     PORT_COUNT=27
-    PORT_CONFIG="20x10 + 4x25 + 3x100"
-=======
-    PORT_CONFIG="46x10 + 6x100"
->>>>>>> 8ed833fb
+    PORT_CONFIG="20x10 + 4x25 + 3x100"