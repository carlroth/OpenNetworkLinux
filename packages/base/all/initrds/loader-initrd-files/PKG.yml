--- conflicted
+++ resolved
@@ -16,17 +16,10 @@
       - src/lib : /lib
       - src/bootmodes : /bootmodes
       - src/python: /usr/lib/python2.7/site-packages
-<<<<<<< HEAD
-      - $ONL/make/version-onl.sh :   /etc/onl/loader/versions.sh
-      - $ONL/make/version-onl.json : /etc/onl/loader/versions.json
-      - $ONL/make/version-onl.mk :   /etc/onl/loader/versions.mk
-      
-=======
       - $ONL/make/versions/version-onl.sh :   /etc/onl/loader/versions.sh
       - $ONL/make/versions/version-onl.json : /etc/onl/loader/versions.json
       - $ONL/make/versions/version-onl.mk :   /etc/onl/loader/versions.mk
 
->>>>>>> 5141acb9
     changelog:  Change changes changes.,
 
 
